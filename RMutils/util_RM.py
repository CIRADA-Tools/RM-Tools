--- conflicted
+++ resolved
@@ -195,13 +195,8 @@
 
 
 #-----------------------------------------------------------------------------#
-<<<<<<< HEAD
-def get_rmsf_planes(lambdaSqArr_m2, phiArr_radm2, weightArr=None, mskArr=None,
-                    lam0Sq_m2=None, double=True, fitRMSF=False,
-=======
 def get_rmsf_planes(lambdaSqArr_m2, phiArr_radm2, weightArr=None, mskArr=None, 
                     lam0Sq_m2= None, double=True, fitRMSF=False,
->>>>>>> dbce9de9
                     fitRMSFreal=False, nBits=32, verbose=False,
                     log=print):
     """Calculate the Rotation Measure Spread Function from inputs. This version
@@ -555,7 +550,6 @@
         fig.show()
 
     # Loop through the pixels containing a polarised signal
-<<<<<<< HEAD
     inputs = [[yi, xi, dirtyFDF] for yi, xi in xyCoords]
     rmc = RMcleaner(RMSFArr, phi2Arr_radm2, phiArr_radm2,fwhmRMSFArr, iterCountArr, maxIter, gain, cutoff, verbose)
     type(pool)
@@ -605,16 +599,6 @@
         cleanFDF = np.zeros_like(dirtyFDF)
         RMSFArr = self.RMSFArr[:, yi, xi]
         fwhmRMSFArr = self.fwhmRMSFArr[yi, xi]
-=======
-    j = 0
-    if verbose:
-        pass  
-        progress(40, 0)  #This is currently broken...
-    for yi, xi in xyCoords:
-        if verbose:
-            j += 1
-            progress(40, ((j)*100.0/nCleanPix))  #This is currently broken...
->>>>>>> dbce9de9
 
         # Find the index of the peak of the RMSF
         indxMaxRMSF = np.nanargmax(RMSFArr)
