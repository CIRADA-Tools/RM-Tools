--- conflicted
+++ resolved
@@ -182,10 +182,6 @@
                                  cutoff,mDict["units"])
     # Pause if plotting enabled
     if showPlots:
-<<<<<<< HEAD
-        plot_clean_spec(phiArr_radm2, dirtyFDF, cleanFDF, ccArr, residFDF,
-                    cutoff,mDictS["units"])
-=======
         plt.show()
     elif saveFigures:
         if verbose: print("Saving CLEAN FDF plot:")
@@ -194,7 +190,6 @@
         fdfFig.savefig(outFilePlot, bbox_inches = 'tight')
         # print("Press <RETURN> to exit ...", end=' ')
         # input()
->>>>>>> e8f1457c
 
     #add array dictionary
     aDict_cl = dict()
@@ -352,12 +347,7 @@
     leg.get_frame().set_linewidth(0.5)
     leg.get_frame().set_alpha(0.5)
     ax2.autoscale_view(True, True, True)
-<<<<<<< HEAD
-    plt.draw()
-    plt.show()
-=======
     return fig
->>>>>>> e8f1457c
 
 #-----------------------------------------------------------------------------#
 def main():
