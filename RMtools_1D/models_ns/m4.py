--- conflicted
+++ resolved
@@ -66,21 +66,13 @@
     minimum=0.001,
     maximum=1.0,
     name="fracPol1",
-<<<<<<< HEAD
-    latex_label="$p_1$",
-=======
     latex_label=r"$p_1$",
->>>>>>> abca25c0
 )
 priors["fracPol2"] = bilby.prior.Uniform(
     minimum=0.001,
     maximum=1.0,
     name="fracPol2",
-<<<<<<< HEAD
-    latex_label="$p_2$",
-=======
     latex_label=r"$p_2$",
->>>>>>> abca25c0
 )
 
 priors["psi01_deg"] = bilby.prior.Uniform(
@@ -114,21 +106,13 @@
     minimum=0.0,
     maximum=1000.0,
     name="sigmaRM1_radm2",
-<<<<<<< HEAD
-    latex_label="$\sigma_{RM,1}$ (rad m$^{-2}$))",
-=======
     latex_label=r"$\sigma_{RM,1}$ (rad m$^{-2}$))",
->>>>>>> abca25c0
 )
 priors["sigmaRM2_radm2"] = bilby.prior.Uniform(
     minimum=0.0,
     maximum=1000.0,
     name="sigmaRM2_radm2",
-<<<<<<< HEAD
-    latex_label="$\sigma_{RM,2}$ (rad m$^{-2}$)",
-=======
     latex_label=r"$\sigma_{RM,2}$ (rad m$^{-2}$)",
->>>>>>> abca25c0
 )
 priors["delta_RM1_RM2_radm2"] = Constraint(
     minimum=0,
