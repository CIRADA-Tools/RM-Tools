--- conflicted
+++ resolved
@@ -46,11 +46,7 @@
 #-----------------------------------------------------------------------------#
 def run_rmclean(mDictS, aDict, cutoff,
                 maxIter=1000, gain=0.1, prefixOut="", outDir="", nBits=32,
-<<<<<<< HEAD
-                showPlots=False, doAnimate=False, verbose=False,log=print):
-=======
                 showPlots=False, verbose=False,log=print):
->>>>>>> 38087e46
     """
     Run RM-CLEAN on a complex FDF spectrum given a RMSF.
     """
@@ -85,12 +81,7 @@
                                 maxIter         = maxIter,
                                 gain            = gain,
                                 verbose         = verbose,
-<<<<<<< HEAD
-                                doPlots         = showPlots,
-                                doAnimate       = doAnimate)
-=======
                                 doPlots         = showPlots)
->>>>>>> 38087e46
 
     # ALTERNATIVE RM_CLEAN CODE ----------------------------------------------#
     '''
