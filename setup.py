--- conflicted
+++ resolved
@@ -4,11 +4,7 @@
 import io
 import os
 
-<<<<<<< HEAD
-from setuptools import Command, find_packages, setup
-=======
 from setuptools import setup
->>>>>>> 4f57434e
 
 NAME = "RM-Tools"
 DESCRIPTION = "RM-synthesis, RM-clean and QU-fitting on polarised radio spectra"
@@ -22,15 +18,11 @@
 REQUIRED = ["numpy<2", "scipy", "matplotlib>=3.4.0", "astropy", "tdqm", "deprecation"]
 
 # Using AT's fork for now - includes tiny bug fix for bilby
-<<<<<<< HEAD
-extras_require = {"QUfitting": ["bilby>=1.1.5"], "parallel": ["schwimmbad"]}
-=======
 extras_require = {
     "QUfitting": ["bilby>=1.1.5"],
     "parallel": ["schwimmbad"],
     "dev": ["pre-commit", "black", "isort", "pytest"],
 }
->>>>>>> 4f57434e
 
 here = os.path.abspath(os.path.dirname(__file__))
 
