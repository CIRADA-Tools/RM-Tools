#!/usr/bin/env python3
# -*- coding: utf-8 -*-
"""
# NAME:     RMpeakfit_3D.py                                                   #
#                                                                             #
# PURPOSE:  Fit peak of RM spectra, for every pixel in 3D FDF cube.           #
#
# Initial version: Cameron Van Eck, Dec 2020
"""

import os
import sys

import astropy.io.fits as pf
import numpy as np
<<<<<<< HEAD
from astropy.constants import c as speed_of_light
=======
>>>>>>> 82b00d62
from tqdm.auto import trange

from RMtools_3D.do_RMsynth_3D import readFitsCube, readFreqFile
from RMutils.util_misc import interp_images, remove_header_third_fourth_axis
from RMutils.util_RM import fits_make_lin_axis, measure_FDF_parms


def pixelwise_peak_fitting(
    FDF,
    phiArr,
    fwhmRMSF,
    lamSqArr_m2,
    lam0Sq,
    product_list,
    noiseArr=None,
    stokesIcube=None,
    weightType="uniform",
):
    """
    Performs the 1D FDF peak fitting used in RMsynth/RMclean_1D, pixelwise on
    all pixels in a 3D FDF cube.

    Inputs:
        FDF: FDF cube (3D array). This is assumed to be in astropy axis ordering
            (Phi, dec, ra)
        phiArr: (1D) array of phi values
        fwhmRMSF: 2D array of RMSF FWHM values
        lamSqArr_m2: 1D array of channel lambda^2 values.
        lam0Sq: scalar value for lambda^2_0, the reference wavelength squared.
        product_list: list containing the names of the fitting products to save.
        dFDF: 2D array of theoretical noise values. If not supplied, the
            peak fitting will default to using the measured noise.
    Outputs: dictionary of 2D maps, 1 per fit output
    """

    # FDF: output by synth3d or clean3d
    # phiArr: can be generated from FDF cube
    # fwhm: 2D map produced synth3D
    # dFDFth: not currently produced (default mode not to input noise!)
    #   If not present, measure_FDF_parms uses the corMAD noise.
    #
    # lamSqArr is only needed for computing errors in derotated angles
    #   This could be compressed to a map or single value from RMsynth?
    # lam0Sq is necessary for de-rotation

    map_size = FDF.shape[1:]

    # Create pixel location arrays:
    xarr, yarr = np.meshgrid(range(map_size[0]), range(map_size[1]))
    xarr = xarr.ravel()
    yarr = yarr.ravel()

    # Create empty maps:
    map_dict = {}
    for parameter in product_list:
        map_dict[parameter] = np.zeros(map_size)

    freqArr_Hz = speed_of_light.value / np.sqrt(lamSqArr_m2)
    freq0_Hz = speed_of_light.value / np.sqrt(lam0Sq)
    if stokesIcube is not None:
        idx = np.abs(freqArr_Hz - freq0_Hz).argmin()
        if freqArr_Hz[idx] < freq0_Hz:
            Ifreq0Arr = interp_images(
                stokesIcube[idx, :, :], stokesIcube[idx + 1, :, :], f=0.5
            )
        elif freqArr_Hz[idx] > freq0_Hz:
            Ifreq0Arr = interp_images(
                stokesIcube[idx - 1, :, :], stokesIcube[idx, :, :], f=0.5
            )
        else:
            Ifreq0Arr = stokesIcube[idx, :, :]
    else:
        Ifreq0Arr = np.ones(map_size)
        stokesIcube = np.ones((freqArr_Hz.size, map_size[0], map_size[1]))

    # compute weights if needed:
    if noiseArr is not None:
        if weightType == "variance":
            weightArr = 1.0 / np.power(noiseArr, 2.0)
            weightArr = np.where(np.isnan(weightArr), 0.0, weightArr)
        elif weightType == "uniform":
            weightArr = np.ones(lamSqArr_m2.shape, dtype=np.float32)
            weightArr = np.where(np.isnan(noiseArr), 0.0, weightArr)
        else:
            raise Exception("Invalid weight type; must be 'uniform' or 'variance'")

        dFDF = Ifreq0Arr * np.sqrt(
            np.sum(weightArr**2 * np.nan_to_num(noiseArr) ** 2)
            / (np.sum(weightArr)) ** 2
        )

    else:
        weightArr = np.ones(lamSqArr_m2.shape, dtype=np.float32)
        dFDF = None

    # Run fitting pixel-wise:
    for i in trange(xarr.size):
        FDF_pix = FDF[:, xarr[i], yarr[i]]
        fwhmRMSF_pix = fwhmRMSF[xarr[i], yarr[i]]
        if type(dFDF) == type(None):
            dFDF_pix = None
        else:
            dFDF_pix = dFDF[xarr[i], yarr[i]]
        try:
            mDict = measure_FDF_parms(
                FDF_pix,
                phiArr,
                fwhmRMSF_pix,
                dFDF=dFDF_pix,
                lamSqArr_m2=lamSqArr_m2,
                lam0Sq=lam0Sq,
                snrDoBiasCorrect=5.0,
            )
            # Add keywords not included by the above function:
            mDict["lam0Sq_m2"] = lam0Sq
            mDict["freq0_Hz"] = freq0_Hz
            mDict["fwhmRMSF"] = fwhmRMSF_pix
            mDict["Ifreq0"] = Ifreq0Arr[xarr[i], yarr[i]]
            mDict["fracPol"] = mDict["ampPeakPIfit"] / mDict["Ifreq0"]
            mDict["min_freq"] = float(np.min(freqArr_Hz))
            mDict["max_freq"] = float(np.max(freqArr_Hz))
            mDict["N_channels"] = lamSqArr_m2.size
            mDict["median_channel_width"] = float(np.median(np.diff(freqArr_Hz)))
            if dFDF_pix is not None:
                mDict["dFDFth"] = dFDF_pix
            else:
                mDict["dFDFth"] = np.nan
            for parameter in product_list:
                map_dict[parameter][xarr[i], yarr[i]] = mDict[parameter]
        except:
            for parameter in product_list:
                map_dict[parameter][xarr[i], yarr[i]] = np.nan

    return map_dict


def delete_FITSheader_axis(fitsheader, axis_number):
    """Deletes FITS keywords associated with the specified axis."""
    axis_keywords = ["NAXIS", "CRVAL", "CRPIX", "CDELT", "CUNIT", "CTYPE"]
    axis_str = str(axis_number)
    for keyword in axis_keywords:
        try:
            del fitsheader[keyword + axis_str]
        except:
            pass


def save_maps(map_dict, prefix_path, FDFheader):
    """
    Saves the selected 2D maps of the fit output.
    Inputs:
        map_dict: a dictionary of 2D maps for the fitting outputs.
        prefix_path: the full or relative path to save the files, plus the file
            prefix to be given to the files.
    """
    # Set up generic FITS header
    product_header = FDFheader.copy()
    # Remove extra axes:
    product_header = remove_header_third_fourth_axis(product_header)

    product_header["HISTORY"] = (
        "Polarization peak maps created with RM-Tools RMpeakfit_3D"
    )

    # Set flux unit from FITS header if possible
    if "BUNIT" in FDFheader:
        flux_unit = FDFheader["BUNIT"]
    else:
        flux_unit = ""

    # Dictionary of units for peak fitting output parameters (for FITS headers)
    unit_dict = {
        "dFDFcorMAD": flux_unit,
        "phiPeakPIfit_rm2": "rad/m^2",
        "dPhiPeakPIfit_rm2": "rad/m^2",
        "ampPeakPIfit": flux_unit,
        "ampPeakPIfitEff": flux_unit,
        "dAmpPeakPIfit": flux_unit,
        "snrPIfit": "",
        "indxPeakPIfit": "",
        "peakFDFimagFit": flux_unit,
        "peakFDFrealFit": flux_unit,
        "polAngleFit_deg": "deg",
        "dPolAngleFit_deg": "deg",
        "polAngle0Fit_deg": "deg",
        "dPolAngle0Fit_deg": "deg",
        "Ifreq0": flux_unit,
        "polyCoeffs": "",
        "IfitStat": "",
        "IfitChiSqRed": "",
        "lam0Sq_m2": "m^2",
        "freq0_Hz": "Hz",
        "fwhmRMSF": "rad/m^2",
        "dQU": flux_unit,
        "dFDFth": flux_unit,
        "min_freq": "Hz",
        "max_freq": "Hz",
        "N_channels": "",
        "median_channel_width": "Hz",
        "fracPol": "",
        "sigmaAddQ": "",
        "dSigmaAddMinusQ": "",
        "dSigmaAddPlusQ": "",
        "sigmaAddU": "",
        "dSigmaAddMinusU": "",
        "dSigmaAddPlusU": "",
    }

    # Check that directory exists (in case it is requested to save maps to new subdirectory):
    if not os.path.exists(os.path.dirname(prefix_path)):
        os.mkdir(os.path.dirname(prefix_path))

    # per product, customize FITS header as needed and save file
    for product in map_dict.keys():
        if map_dict[product].dtype == np.float_:
            data = map_dict[product].astype(np.float32)
        else:
            data = map_dict[product]
        product_header["BUNIT"] = unit_dict[product]
        pf.writeto(
            prefix_path + product + ".fits", data, product_header, overwrite=True
        )


def find_axes(header):
    """Idenfities how many axes are present in a FITS file, and which is the
    Faraday depth axis. Necessary for bookkeeping on cube dimensionality,
    given that RM-clean only supports 3D cubes, but data may be 4D files."""
    Ndim = header["NAXIS"]
    FD_axis = Ndim
    # Check for FD axes:
    for i in range(1, Ndim + 1):
        try:
            if "FDEP" in header["CTYPE" + str(i)].upper():
                FD_axis = i
        except:
            pass  # The try statement is needed for if the FITS header does not
            # have CTYPE keywords.
    return Ndim, FD_axis


def read_files(FDF_filename, freq_filename):
    """
    Read in the files needed for peak fitting. Files assumed to be the standard
    outputs of RMsynth3D (and, optionally, RMclean3D). also, freq file.
    """

    HDUreal = pf.open(
        FDF_filename.replace("_tot", "_real").replace("_im", "_real"),
        "readonly",
        memmap=True,
    )
    head = HDUreal[0].header.copy()
    FDFreal = HDUreal[0].data

    HDUimag = pf.open(
        FDF_filename.replace("_tot", "_im").replace("_real", "_im"),
        "readonly",
        memmap=True,
    )
    FDFimag = HDUimag[0].data
    complex_cube = FDFreal + 1j * FDFimag

    # Identify Faraday depth axis (assumed to be last one if not explicitly found)
    Ndim, FD_axis = find_axes(head)

    # Move FD axis to first place in numpy order.
    if FD_axis != Ndim:
        complex_cube = np.moveaxis(complex_cube, Ndim - FD_axis, 0)

    # Remove degenerate axes to prevent problems with later steps.
    complex_cube = complex_cube.squeeze()

    lam0Sq = head["LAMSQ0"]

    freqArr_Hz = np.loadtxt(freq_filename, dtype=float)
    lambdaSqArr_m2 = np.power(speed_of_light.value / freqArr_Hz, 2.0)

    phiArr_radm2 = fits_make_lin_axis(head, axis=FD_axis - 1)

    HDUfwhm = pf.open(
        FDF_filename.replace("FDF_tot_dirty", "RMSF_FWHM")
        .replace("FDF_real_dirty", "RMSF_FWHM")
        .replace("FDF_im_dirty", "RMSF_FWHM")
        .replace("FDF_clean_tot", "RMSF_FWHM")
        .replace("FDF_clean_real", "RMSF_FWHM")
        .replace("FDF_clean_im", "RMSF_FWHM"),
        "readonly",
        memmap=True,
    )
    fwhmRMSF = HDUfwhm[0].data.squeeze()

    return complex_cube, phiArr_radm2, fwhmRMSF, lambdaSqArr_m2, lam0Sq, head


def main():
    """
    Start peak fitting from the command line.
    """

    import argparse

    descStr = """
    Perform pixel-wise fitting of the brightest peak in the FDF. This script
    performs the same fitting used in the RMsynth_1D for every pixel in a 3D
    FDF cube. The result is a set of 2D maps giving the fitting results (one
    map per fitting output). These are saved to a set of FITS files.
    """

    epilog_text = """
    The script saves 2D maps of the parameters from the peak fitting and
    FDF characterization function. The user can select how many products are
    saved:
    no flag: a curated list of potentially interesting parameters is saved
         -a: all outputs are saved.
         -p: only parameters that describe the peak are saved.
    """

    # Parse the command line options
    parser = argparse.ArgumentParser(
        description=descStr,
        epilog=epilog_text,
        formatter_class=argparse.RawTextHelpFormatter,
    )
    parser.add_argument(
        "FDF_filename",
        metavar="FDF_file.fits",
        nargs=1,
        help="An FDF cube from RMsynth3D or RMclean3D",
    )
    parser.add_argument(
        "freq_file",
        metavar="freq_file.txt",
        nargs=1,
        help="A text file containing the channel frequencies.",
    )
    parser.add_argument(
        "output_name",
        metavar="output_name",
        nargs=1,
        help="The path and base name of the output maps.",
    )
    parser.add_argument(
        "-a",
        dest="all_products",
        action="store_true",
        help="Save all fitting products.",
    )
    parser.add_argument(
        "-p", dest="peak_only", action="store_true", help="Save peak parameters only."
    )
    parser.add_argument(
        "-v", dest="verbose", action="store_true", help="Verbose [False]."
    )
    parser.add_argument(
        "-i",
        dest="fitsI",
        default=None,
        help="FITS cube containing Stokes I model [None].",
    )
    parser.add_argument(
        "-n",
        dest="noiseFile",
        default=None,
        help="FITS file or cube containing noise values [None].",
    )
    parser.add_argument(
        "-w",
        dest="weightType",
        default="uniform",
        help="weighting ['uniform'] (all 1s) or 'variance' used in rmsynth3d, affects uncertainty estimation.",
    )

    args = parser.parse_args()

    # Check for incompatible options:
    if args.peak_only and args.all_products:
        print("Please select at most ONE of the -a and -p flags.")
        sys.exit()
    if not os.path.exists(args.FDF_filename[0]):
        print("Cannot find FDF file. Please check filename/path.")
        sys.exit()
    if not os.path.exists(args.freq_file[0]):
        print("Cannot find frequency file. Please check filename/path.")
        sys.exit()

    if args.output_name[0][0] != "/":
        args.output_name[0] = "./" + args.output_name[0]

    # Define default product lists:
    if args.peak_only:
        product_list = [
            "dFDFcorMAD",
            "phiPeakPIfit_rm2",
            "dPhiPeakPIfit_rm2",
            "ampPeakPIfitEff",
            "dAmpPeakPIfit",
            "snrPIfit",
            "polAngle0Fit_deg",
            "dPolAngle0Fit_deg",
        ]
    elif args.all_products:
        product_list = [
            "dFDFcorMAD",
            "phiPeakPIfit_rm2",
            "dPhiPeakPIfit_rm2",
            "ampPeakPIfit",
            "ampPeakPIfitEff",
            "dAmpPeakPIfit",
            "snrPIfit",
            "indxPeakPIfit",
            "peakFDFimagFit",
            "peakFDFrealFit",
            "polAngleFit_deg",
            "dPolAngleFit_deg",
            "polAngle0Fit_deg",
            "dPolAngle0Fit_deg",
            "Ifreq0",
            "dFDFth",
            "lam0Sq_m2",
            "freq0_Hz",
            "fwhmRMSF",
            "min_freq",
            "max_freq",
            "N_channels",
            "median_channel_width",
            "fracPol",
        ]
    else:  # Default option is a curated list of products I think are most useful.
        product_list = [
            "dFDFcorMAD",
            "phiPeakPIfit_rm2",
            "dPhiPeakPIfit_rm2",
            "ampPeakPIfitEff",
            "dAmpPeakPIfit",
            "snrPIfit",
            "peakFDFimagFit",
            "peakFDFrealFit",
            "Ifreq0",
            "lam0Sq_m2",
            "polAngle0Fit_deg",
            "dPolAngle0Fit_deg",
        ]

    # Read in files
    FDF, phiArr_radm2, fwhmRMSF, lambdaSqArr_m2, lam0Sq, header = read_files(
        args.FDF_filename[0], args.freq_file[0]
    )

    if args.fitsI is not None:
        dataI = readFitsCube(args.fitsI, args.verbose)[1]
    else:
        dataI = None
    if args.noiseFile is not None:
        rmsArr = readFreqFile(args.noiseFile, args.verbose)
    else:
        rmsArr = None

    # Fit peaks
    map_dict = pixelwise_peak_fitting(
        FDF,
        phiArr_radm2,
        fwhmRMSF,
        lambdaSqArr_m2,
        lam0Sq,
        product_list,
        noiseArr=rmsArr,
        stokesIcube=dataI,
        weightType=args.weightType,
    )

    save_maps(map_dict, args.output_name[0], header)


if __name__ == "__main__":
    main()<|MERGE_RESOLUTION|>--- conflicted
+++ resolved
@@ -13,10 +13,7 @@
 
 import astropy.io.fits as pf
 import numpy as np
-<<<<<<< HEAD
 from astropy.constants import c as speed_of_light
-=======
->>>>>>> 82b00d62
 from tqdm.auto import trange
 
 from RMtools_3D.do_RMsynth_3D import readFitsCube, readFreqFile
